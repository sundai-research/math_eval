--- conflicted
+++ resolved
@@ -23,11 +23,7 @@
     "max_context": 128000,
     "max_output": 16384,  # gpt-4o supports up to 16K output tokens
     "default_max_tokens": 4096,
-<<<<<<< HEAD
-    "base_url": "https://e3c1-169-62-23-49.ngrok-free.app",
-=======
     "base_url": "https://91f6-169-62-23-49.ngrok-free.app/v1",
->>>>>>> 7f2b0d99
 }
 
 # Global tokenizer instance for efficiency
@@ -100,12 +96,9 @@
     if not os.environ.get("OPENAI_API_KEY"):
         raise ValueError("OPENAI_API_KEY environment variable not set")
 
-<<<<<<< HEAD
-    return AsyncOpenAI(api_key=os.environ.get("OPENAI_API_KEY"), timeout=30.0, base_url=MODEL_CONFIG["base_url"])
-=======
+
     return AsyncOpenAI(
         api_key=os.environ.get("OPENAI_API_KEY"),
         timeout=30.0,
         base_url=MODEL_CONFIG["base_url"],
-    )
->>>>>>> 7f2b0d99
+    )