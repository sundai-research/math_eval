"""
API client utilities for making calls to LLM providers.
Includes retry logic and response handling.
"""

import os
from typing import Dict, List, Optional
from openai import AsyncOpenAI, APIError, APITimeoutError, RateLimitError
from transformers import AutoTokenizer
from tenacity import (
    retry,
    stop_after_delay,
    wait_random,
    retry_if_exception_type,
    RetryError,
)

# Model configuration
MODEL_CONFIG = {
    "provider": "openai",
<<<<<<< HEAD
    "model_id": "Qwen/Qwen3-30B-A3B",
    "tokenizer_id": "Qwen/Qwen3-30B-A3B",  # Using gpt2 tokenizer as approximation for OpenAI models
    "max_context": 32000,
    "max_output": 32000,  # gpt-4o supports up to 16K output tokens
    "default_max_tokens": 4096,
    "base_url": "https://90fa-169-62-23-49.ngrok-free.app/v1",
=======
    # "model_id": "Qwen/Qwen3-30B-A3B",
    # "tokenizer_id": "Qwen/Qwen3-30B-A3B",  # Using gpt2 tokenizer as approximation for OpenAI models
    # "max_context": 32768,
    # "max_output": 32000,  # gpt-4o supports up to 16K output tokens
    # "default_max_tokens": 32000,
    # "base_url": "https://90fa-169-62-23-49.ngrok-free.app/v1",
    # "timeout": 900,
    "model_id": "Qwen/Qwen3-32B",
    "tokenizer_id": "Qwen/Qwen3-32B",  # Using gpt2 tokenizer as approximation for OpenAI models
    "max_context": 128000,
    "max_output": 16384,  # gpt-4o supports up to 16K output tokens
    "default_max_tokens": 4096,
    "base_url": "http://127.0.0.1:8000/v1",
    "timeout": 900,
>>>>>>> 5d0f54ea
}

# Global tokenizer instance for efficiency
tokenizer = None


def get_tokenizer():
    """Get tokenizer instance (singleton pattern)"""
    global tokenizer
    if tokenizer is None:
        tokenizer = AutoTokenizer.from_pretrained(MODEL_CONFIG["tokenizer_id"])
    return tokenizer


@retry(
    stop=stop_after_delay(1000),  # Shorter timeout
    wait=wait_random(min=2, max=10),  # Shorter wait times
    retry=retry_if_exception_type(
        (ConnectionError, TimeoutError, APITimeoutError, RateLimitError, APIError)
    ),
    reraise=True,
)
async def make_api_call(
    client: AsyncOpenAI,
    messages: List[Dict],
    temperature: float,
    max_tokens: int = None,
    tools: Optional[List[Dict]] = None,
):
    max_tokens = calculate_max_tokens(messages, tools)

    # messages[-1]['content'] += " /no_think"
    # Create request parameters
    params = {
        "model": MODEL_CONFIG["model_id"],
        "messages": messages,
        "temperature": temperature,
        "max_tokens": max_tokens,
        "top_p": 0.95,
    }

    params["extra_body"] = {"top_k": 20, "min_p": 0}

    # Add tools if provided
    if tools:
        params["tools"] = tools
        params["tool_choice"] = "auto"

    max_retries = 10
    retries = 0

    while True:
        try:
            response = await client.chat.completions.create(**params)
            break
        except Exception as e:
            if "400" in str(e) and max_tokens > 1000:
                # Reduce max_tokens by 1000 and retry
                max_tokens = max_tokens - 1000
                params["max_tokens"] = max_tokens
                print(f"Reducing max_tokens to {max_tokens} and retrying...")
                retries += 1
                if retries >= max_retries:
                    raise e
            else:
                raise e


    # Always return the full response object
    return response


def calculate_max_tokens(messages: List[Dict], tools: Optional[List[Dict]] = [],max_output: int = None) -> int:
    """Calculate maximum tokens available for generation"""
    if max_output is None:
        max_output = MODEL_CONFIG["max_output"]

    try:
        tokenizer_instance = get_tokenizer()
        prompt = tokenizer_instance.apply_chat_template(messages, tools=tools, add_generation_prompt=True, tokenize=False)
        num_prompt_tokens = len(tokenizer_instance.encode(prompt))
        return min(max_output, MODEL_CONFIG["max_context"] - num_prompt_tokens)
    except Exception:
        return max_output  # Fallback


def create_openai_client() -> AsyncOpenAI:
    """Create AsyncOpenAI client with proper configuration"""
    if not os.environ.get("OPENAI_API_KEY"):
        raise ValueError("OPENAI_API_KEY environment variable not set")

    return AsyncOpenAI(
        api_key=os.environ.get("OPENAI_API_KEY"),
<<<<<<< HEAD
        timeout=180.0,  # 3 minutes client timeout
=======
        timeout=MODEL_CONFIG["timeout"],
>>>>>>> 5d0f54ea
        base_url=MODEL_CONFIG["base_url"],
    )<|MERGE_RESOLUTION|>--- conflicted
+++ resolved
@@ -18,14 +18,7 @@
 # Model configuration
 MODEL_CONFIG = {
     "provider": "openai",
-<<<<<<< HEAD
-    "model_id": "Qwen/Qwen3-30B-A3B",
-    "tokenizer_id": "Qwen/Qwen3-30B-A3B",  # Using gpt2 tokenizer as approximation for OpenAI models
-    "max_context": 32000,
-    "max_output": 32000,  # gpt-4o supports up to 16K output tokens
-    "default_max_tokens": 4096,
-    "base_url": "https://90fa-169-62-23-49.ngrok-free.app/v1",
-=======
+
     # "model_id": "Qwen/Qwen3-30B-A3B",
     # "tokenizer_id": "Qwen/Qwen3-30B-A3B",  # Using gpt2 tokenizer as approximation for OpenAI models
     # "max_context": 32768,
@@ -40,7 +33,6 @@
     "default_max_tokens": 4096,
     "base_url": "http://127.0.0.1:8000/v1",
     "timeout": 900,
->>>>>>> 5d0f54ea
 }
 
 # Global tokenizer instance for efficiency
@@ -134,10 +126,7 @@
 
     return AsyncOpenAI(
         api_key=os.environ.get("OPENAI_API_KEY"),
-<<<<<<< HEAD
-        timeout=180.0,  # 3 minutes client timeout
-=======
+
         timeout=MODEL_CONFIG["timeout"],
->>>>>>> 5d0f54ea
         base_url=MODEL_CONFIG["base_url"],
     )